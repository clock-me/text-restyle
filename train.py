import argparse
import os
import shutil
import yaml
import typing as tp

import torch
import wandb
import pandas as pd
import sentencepiece as spm
from tqdm import tqdm as tqdm

from model import TransferModel
from style_transfer import get_style_transfer
from utils import add_batch_info
from utils import create_datasets_and_loaders
from utils import create_sp_processor
from utils import make_tensor
from utils import make_tensors
from utils import write_lines_to_file
from ru_twit_data_utils import get_data


def make_log_html(source_text: str,
                  dest_text: str,
                  source_style: int,
                  dest_style: int) -> wandb.Html:
    """
    Creates wandb.Html object for beautiful logging
    :source text: source text
    """
    return wandb.Html(
        f"""
        <h2>Source text, style = {source_style}:</h2>
        <p>{source_text}</p>
        <h2>Destination text, style = {dest_text}:</h2>
        <p>{dest_style}</p>
        """
    )


def get_losses(model, batch):
    ae_loss = model(batch['corrupted_ids'],
                    batch['corrupted_ids_mask'],
                    batch['ids'],
                    batch['ids_mask'],
                    batch['tonalty'])
    bt_loss = model(batch['back_translated'],
                    batch['back_translated'] != 0,
                    batch['ids'],
                    batch['ids_mask'],
                    batch['tonalty'])
    return ae_loss, bt_loss


def move_batch_to_device(batch, device):
    for key in batch:
        if isinstance(batch[key], torch.Tensor):
            batch[key] = batch[key].to(device)
    return batch


def train_step(train_batch: tp.Dict[str, tp.Any],
               model: TransferModel,
               device: torch.DeviceObjType,
               optimizer: torch.optim.Optimizer,
               sp: spm.SentencePieceProcessor,
               ae_coef: float,
               bt_coef: float,
               word_drop_probability: float,
               k: int):
    from time import time
    start = time()
    train_batch = add_batch_info(sp, train_batch,
                                 word_drop_probability=word_drop_probability,
                                 k=k)
    train_batch = make_tensors(train_batch)
    train_batch = move_batch_to_device(train_batch, device)
<<<<<<< HEAD
    print(f"making batch takes {time() - start} seconds")
=======
    print(f"batch making {time() - start} seconds")
>>>>>>> 10909dbb
    start = time()
    with torch.no_grad():
        model.eval()
        train_batch['back_translated'], train_batch['back_translated_mask'] = model.temperature_translate_batch(
            train_batch['ids'],
            train_batch['ids_mask'],
            torch.randint_like(train_batch['tonalty'], low=0, high=2),
            1.0,
            30,
            2
        )
        model.train()
    print(f"back translation takes {time() - start} seconds")
    start = time()
    optimizer.zero_grad()
    ae_loss, bt_loss = get_losses(model, train_batch)
    loss = ae_coef * ae_loss + bt_coef * bt_loss
    loss.backward()
    optimizer.step()
    print(f"forward and backward steps take {time() - start} seconds")
    return loss.item(), ae_loss.item(), bt_loss.item()


def eval_step(val_batch: tp.Dict[str, tp.Any],
              model: TransferModel,
              device: torch.DeviceObjType,
              sp: spm.SentencePieceProcessor,
              ae_coef: float,
              bt_coef: float,
              word_drop_probability: float,
              k: int):
    val_batch = add_batch_info(sp, val_batch,
                               word_drop_probability=word_drop_probability,
                               k=k)
    val_batch = make_tensors(val_batch)
    val_batch = move_batch_to_device(val_batch, device)
    val_batch['back_translated'], val_batch['back_translated_mask'] = model.temperature_translate_batch(
            val_batch['ids'],
            val_batch['ids_mask'],
            torch.randint_like(val_batch['tonalty'], low=0, high=2),
            1.0,
            30,
            2
    )

    ae_loss, bt_loss = get_losses(model, val_batch)
    loss = ae_coef * ae_loss + bt_coef * bt_loss
    return loss.item(), ae_loss.item(), bt_loss.item()


def train(model,
          device,
          epochs,
          optimizer,
          sp,
          ae_coef,
          bt_coef,
          steps_to_decrease_ae_coef,
          word_drop_probability,
          k,
          train_dataloader,
          val_dataloader,
          log_every):

    global_train_step = 0
    for epoch in range(epochs):
        print(f"Training epoch number {epoch}")
        for train_batch in tqdm(train_dataloader):
            train_batch = move_batch_to_device(train_batch, device)
            loss, ae_loss, bt_loss = train_step(train_batch,
                                                model,
                                                device,
                                                optimizer,
                                                sp,
                                                ae_coef * min(
                                                    (steps_to_decrease_ae_coef - global_train_step) / steps_to_decrease_ae_coef,
                                                    1.0
                                                ),
                                                bt_coef,
                                                word_drop_probability,
                                                k)
            global_train_step += 1
            if global_train_step % log_every == 0:
                wandb.log({
                    'train/loss': loss,
                    'train/ae_loss': ae_loss,
                    'train/bt_loss': bt_loss,
                    'train/ae_coef': ae_coef * min(
                        (steps_to_decrease_ae_coef - global_train_step) / steps_to_decrease_ae_coef, 1.0),
                    'train/bt_coef': bt_coef
                }, commit=True)
        print(f"Evaluating epoch number {epoch}")
        with torch.no_grad():
            model.eval()
            total_loss = 0.0
            total_ae_loss = 0.0
            total_bt_loss = 0.0
            for val_batch in tqdm(val_dataloader):
                val_batch = move_batch_to_device(val_batch, device)
                loss, ae_loss, bt_loss = eval_step(val_batch, model, device, sp, ae_coef, bt_coef,
                                                   word_drop_probability, k)
                total_loss += loss
                total_ae_loss += total_ae_loss
                total_bt_loss += total_bt_loss

            total_loss /= len(val_dataloader)
            total_ae_loss /= len(val_dataloader)
            total_bt_loss /= len(val_dataloader)
            print(f"After epoch {epoch}:\nloss = {total_loss}\nae_loss = {total_ae_loss}\nbt_loss = {total_bt_loss}")
            wandb.log({
                'test/loss': total_loss,
                'test/ae_loss': total_ae_loss,
                'test/bt_loss': total_bt_loss,
            }, commit=False)
            source_text = val_batch['text'][0]
            source_tonalty = val_batch['tonalty'][0]
            dest_tonalty = 1 - val_batch['tonalty'][0]
            dest_text = get_style_transfer(model, sp,
                                           [source_text],
                                           [dest_tonalty])[0]
            wandb.log({
                'samples': make_log_html(source_text,
                                         dest_text,
                                         source_tonalty,
                                         dest_tonalty)
            }, commit=False)
            model.train()
        model.state_dict()


def get_config(path_to_config):
    """
    Gets dict with configuration
    """
    with open(path_to_config, "r") as file:
        config = yaml.load(file, Loader=yaml.FullLoader)
    return config


def save_checkpoint(model: TransferModel,
                    optimizer: torch.optim.Optimizer,
                    exp_name: str,
                    checkpoint_name: str) -> str:
    os.makedirs(os.path.join('checkpoints', exp_name))
    checkpoint_directory = os.path.join('checkpoints', exp_name)
    shutil.copyfile('bpe.model', checkpoint_directory)
    shutil.copyfile('bpe.vocab', checkpoint_directory)
    shutil.copyfile('config.yaml', checkpoint_directory)
    torch.save({
        'model_state_dict': model.state_dict(),
        'opt_state_dict': optimizer.state_dict()
    }, os.path.join(checkpoint_directory, checkpoint_name))

    return checkpoint_directory


def main():
    parser = argparse.ArgumentParser(description="performs training")
    parser.add_argument('path_to_config',
                        type=str,
                        help="path to config.yaml, where all hyper-parameters are stored")
    parser.add_argument('path_to_train',
                        type=str,
                        help="path to train.csv")
    parser.add_argument('path_to_val',
                        type=str,
                        help='path to val.csv')
    parser.add_argument('path_to_test',
                        type=str,
                        help='path to test.csv')
    parser.add_argument('--do_preprocess',
                        action='store_true')
    args = parser.parse_args()
    config = get_config(args.path_to_config)
    do_preprocess = args.do_preprocess

    # train_df = pd.read_csv(args.path_to_train,
    #                        sep=';')
    # val_df = pd.read_csv(args.path_to_val,
    #                      sep=';')
    # test_df = pd.read_csv(args.path_to_test,
    #                       sep=';')
    train_df, val_df, test_df = get_data("data/negative.csv", "data/positive.csv")

    if do_preprocess:
        print("Creating subword processor...")
        sp = create_sp_processor(train_df['text'])
    else:
        sp = spm.SentencePieceProcessor(model_file='bpe.model')
    device = torch.device(config["device"])

    model = TransferModel(config['batch_size'],
                          config['pool_window_size'],
                          sp.vocab_size(),
                          config['num_styles'])
    model.to(device)
    optimizer = torch.optim.Adam(model.parameters(), lr=config['lr'])
    data = create_datasets_and_loaders(train_df, val_df, test_df, config["batch_size"])
    #  wandb.login()
    wandb.init(project="sandbox", name=config['experiment_name'])

    train(model,
          device,
          config["epochs"],
          optimizer,
          sp,
          config["ae_coef"],
          config["bt_coef"],
          config["steps_to_decrease_ae_coef"],
          config["word_drop_prob"],
          config["k"],
          data["train_dataloader"],
          data["val_dataloader"],
          config["log_every"])
    save_checkpoint(model, optimizer,
                    exp_name=config['experiment_name'],
                    checkpoint_name='last_epoch.pt')


if __name__ == '__main__':
    main()<|MERGE_RESOLUTION|>--- conflicted
+++ resolved
@@ -76,11 +76,7 @@
                                  k=k)
     train_batch = make_tensors(train_batch)
     train_batch = move_batch_to_device(train_batch, device)
-<<<<<<< HEAD
-    print(f"making batch takes {time() - start} seconds")
-=======
     print(f"batch making {time() - start} seconds")
->>>>>>> 10909dbb
     start = time()
     with torch.no_grad():
         model.eval()
